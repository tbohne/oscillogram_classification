--- conflicted
+++ resolved
@@ -16,14 +16,9 @@
 import models
 
 
-<<<<<<< HEAD
 def set_up_wandb(wandb_config):
     wandb.login(key=api_key.wandb_api_key)
     wandb.init(project="Oscillogram Classification CNN", entity="awindler", config=wandb_config)
-=======
-EPOCHS = 50
-BATCH_SIZE = 32
->>>>>>> 06cea632
 
 
 def visualize_n_samples_per_class(x, y):
@@ -48,39 +43,6 @@
         plt.close()
 
 
-<<<<<<< HEAD
-=======
-def create_model(input_shape, num_classes):
-    """
-    Defines the CNN architecture to be worked with.
-
-    :param input_shape: shape of the input layer
-    :param num_classes: number of unique classes to be considered
-    :return: CNN model
-    """
-    # input shape -> number of data points per sample
-    input_layer = keras.layers.Input(input_shape)
-
-    conv1 = keras.layers.Conv1D(filters=64, kernel_size=3, padding="same")(input_layer)
-    conv1 = keras.layers.BatchNormalization()(conv1)
-    conv1 = keras.layers.ReLU()(conv1)
-
-    conv2 = keras.layers.Conv1D(filters=64, kernel_size=3, padding="same")(conv1)
-    conv2 = keras.layers.BatchNormalization()(conv2)
-    conv2 = keras.layers.ReLU()(conv2)
-
-    conv3 = keras.layers.Conv1D(filters=64, kernel_size=3, padding="same")(conv2)
-    conv3 = keras.layers.BatchNormalization()(conv3)
-    conv3 = keras.layers.ReLU()(conv3)
-
-    gap = keras.layers.GlobalAveragePooling1D()(conv3)
-
-    output_layer = keras.layers.Dense(num_classes, activation="softmax")(gap)
-
-    return keras.models.Model(inputs=input_layer, outputs=output_layer)
-
-
->>>>>>> 06cea632
 def train_model(model, x_train, y_train, x_val, y_val):
     """
     Trains the CNN model.
@@ -171,13 +133,6 @@
     """
     Prepares and initiates the training process.
 
-<<<<<<< HEAD
-=======
-def prepare_and_train_model(train_data_path, val_data_path):
-    """
-    Prepares and initiates the training process.
-
->>>>>>> 06cea632
     :param train_data_path: path to read training data from
     :param val_data_path: path to read validation data from
     """
@@ -220,15 +175,12 @@
     evaluate_model_on_test_data(x_test.astype('float32'), y_test.astype('float32'))
 
 
-<<<<<<< HEAD
 def train_procedure(train_path, val_path, test_path, hyperparameter_config=example_run_config.hyperparameter_config):
     set_up_wandb(hyperparameter_config)
     prepare_and_train_model(train_path, val_path)
     evaluate_model(test_path)
 
 
-=======
->>>>>>> 06cea632
 def file_path(path):
     """
     Returns path if it's valid, raises error otherwise.
@@ -248,10 +200,5 @@
     parser.add_argument('--val_path', type=file_path, required=True)
     parser.add_argument('--test_path', type=file_path, required=True)
     args = parser.parse_args()
-<<<<<<< HEAD
-    train_procedure(args.train_path, args.val_path, args.test_path)
-=======
-
-    prepare_and_train_model(args.train_path, args.val_path)
-    evaluate_model(args.test_path)
->>>>>>> 06cea632
+
+    train_procedure(args.train_path, args.val_path, args.test_path)